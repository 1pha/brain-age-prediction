--- conflicted
+++ resolved
@@ -6,12 +6,8 @@
 import torch
 import nibabel as nib
 import numpy as np
-<<<<<<< HEAD
+from nilearn.datasets import load_mni152_brain_mask
 from nilearn.image import new_img_like
-from nilearn.datasets import load_mni152_template, load_mni152_brain_mask
-=======
-from nilearn.datasets import load_mni152_brain_mask
->>>>>>> 92d72b0f
 from captum.attr import LayerAttribution
 
 try:
@@ -79,7 +75,7 @@
     return tensor.sum(dim) / N
 
 
-def align(arr: np.ndarray, affine: np.ndarray = MNI_AFFINE) -> nib.nifti1.Nifti1Image:
+def align(arr: np.ndarray, affine: np.ndarray = C.MNI_AFFINE) -> nib.nifti1.Nifti1Image:
     _arr: np.ndarray = _safe_get_data(_mni(arr), ensure_finite=True)
     arr_nifti = new_img_like(ref_niimg=_mni(arr), data=_arr, affine=affine)
     return arr_nifti
@@ -182,10 +178,5 @@
     return data
 
 
-<<<<<<< HEAD
 _nifti = lambda arr, affine=np.eye(4): nib.nifti1.Nifti1Image(arr, affine)
-_mni = lambda arr: nib.nifti1.Nifti1Image(arr, MNI_AFFINE)
-=======
-_nifti = lambda arr, affine=np.eye(4): nibabel.nifti1.Nifti1Image(arr, affine)
-_mni = lambda arr: nibabel.nifti1.Nifti1Image(arr, C.MNI_AFFINE)
->>>>>>> 92d72b0f
+_mni = lambda arr: nib.nifti1.Nifti1Image(arr, C.MNI_AFFINE)