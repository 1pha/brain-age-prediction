""" Compare saliency maps over ATLAS. 
Possible outcomes:
- Saliency value bar-graph
- Region-wise maps (glass / anat)

They can be inferred with absolute or raw values"""
from pathlib import Path
from typing import Tuple

import numpy as np
import nibabel as nib
import nilearn.plotting as nilp
from nilearn.image import resample_img
from sklearn.utils import Bunch
from tqdm import tqdm

from sage.utils import get_logger
from . import nilearn_plots as nilp_
<<<<<<< HEAD
from . import atlas as atlas_
from . import utils
=======
from .utils import _mni, _safe_get_data
from .atlas import get_atlas
>>>>>>> 92d72b0f

try:
    import sage.constants as C
except ImportError:
    import meta_brain.router as C


logger = get_logger(name=__file__)

ASSET_DIR = Path("assets/weights")


def get_path(path: str,
             mask: str = "nomask",
             xai: str = "ig",
             top_k: float = 0.95,
             load_top: bool = True,
             root_dir: Path = ASSET_DIR) -> Path:
    """ Returns path for saliency map"""
    npy_dir = root_dir / \
              path / \
              mask / \
              f"{xai}k{top_k}" / \
              f"{'top_attr' if load_top else 'attrs'}.npy"
    return npy_dir


def load_sal(path: str = "resnet10t-aug",
             mask: str = "nomask",
             xai: str = "ig",
             top_k: float = 0.95,
             load_top: bool = True,
             root_dir: Path = ASSET_DIR) -> Tuple[np.ndarray, Path]:
    """ Loads saliency and their metadata
    Given arguments will be used as follows
    Loads attr.npy from following dir
    root / $path / $mask / $xai$top_k / $load_top_attr.npy 
    - $mask: e.g. mask, no-mask, sigma=0.5, sigma=1.0
    """
    
    npy_dir = get_path(path=path, mask=mask, xai=xai,
                       top_k=top_k, load_top=load_top, root_dir=root_dir)
    saliency = np.load(file=npy_dir)
<<<<<<< HEAD
    return saliency, npy_dir
=======
    return saliency


def align(arr: np.ndarray) -> nib.nifti1.Nifti1Image:
    _arr: np.ndarray = _safe_get_data(_mni(arr), ensure_finite=True)
    arr_nifti = new_img_like(_mni(arr), _arr, C.MNI_AFFINE)
    return arr_nifti
>>>>>>> 92d72b0f


def resample_sal(arr: np.ndarray,
                 atlas: nib.nifti1.Nifti1Image) -> nib.nifti1.Nifti1Image:
    """ Resample a given array to target atlas.
    When resampling, given array will be converted to mni space with nibabel. """
    arr_nifti = utils.align(arr)
    resampled = resample_img(img=arr_nifti,
                             target_affine=atlas.affine,
                             target_shape=atlas.shape)
    return resampled


def calculate_overlaps(arr: np.ndarray,
                       atlas: Bunch,
                       title: str = "",
                       use_abs: bool = True,
                       vmin: float = None, vmax: float = None,
                       plot_raw_sal: bool = True,
                       plot_bargraph: bool = True,
                       plot_brains: bool = True) -> dict:
    ### Setups ###
    # Load proper mask
    if isinstance(arr, nib.nifti1.Nifti1Image):
        mask_ = arr.get_fdata()
    elif isinstance(arr, np.ndarray):
        mask_ = arr.copy()
        
    # Load atlas
    if isinstance(atlas, str):
        atlas = atlas_.get_atlas(atlas_name=atlas,
                                 return_mni=False if atlas == "cerebra" else True)
    
    if use_abs:
        mask_ = np.abs(mask_)
        logger.info("Overlaps with absolute values")
    else:
        logger.info("Overlaps with raw values")
        
    if plot_raw_sal and plot_brains:
        _title = f"{title}_RAW Mask"
        nilp_.plot_glass_brain(arr=mask_, target_affine=atlas.nii.affine,
                               colorbar=True, title=_title, plot_abs=False) # Always draw raw

    # 1. Calculate values over regions
    xai_dict = dict()
    pbar = tqdm(iterable=zip(atlas.indices, atlas.labels),
                total=len(atlas.indices),
                desc="Aggregating values across ROIs")
    for idx, label in pbar:
        roi_mask = atlas.array == idx
        
        # Norm
        num_nonzero = np.count_nonzero(roi_mask)
        roi_val = np.nansum(roi_mask * mask_)
        xai_dict[label] = roi_val / num_nonzero
    
    if plot_bargraph:
       nilp_.brain_barplot(xai_dict=xai_dict, title=title)
        
    # 2. Map dict on brain
    agg_saliency = np.zeros_like(atlas.array)

    pbar = tqdm(iterable=xai_dict, desc="Spread values to Brain ROI ...")
    for label in pbar:
        val = xai_dict[label]        
        idx = atlas.labels.index(label)
        idx = atlas.indices[idx]
        agg_saliency[np.where(atlas.array == int(idx))] = val
        
    if plot_brains:
        nilp_.plot_glass_brain(arr=agg_saliency,
                               target_affine=atlas.nii.affine, title=title,
                               vmin=vmin, vmax=vmax,
                               colorbar=True, plot_abs=use_abs)
        nilp_.plot_overlay(arr=agg_saliency,
                           target_affine=atlas.nii.affine,
                           display_mode="mosaic",
                           threshold=0.25, title=title,
                           cmap=nilp.cm.red_transparent if use_abs else nilp.cm.bwr,
                           colorbar=True)

    return xai_dict, agg_saliency<|MERGE_RESOLUTION|>--- conflicted
+++ resolved
@@ -10,19 +10,14 @@
 import numpy as np
 import nibabel as nib
 import nilearn.plotting as nilp
-from nilearn.image import resample_img
+from nilearn.image import resample_img, new_img_like
 from sklearn.utils import Bunch
 from tqdm import tqdm
 
 from sage.utils import get_logger
 from . import nilearn_plots as nilp_
-<<<<<<< HEAD
 from . import atlas as atlas_
 from . import utils
-=======
-from .utils import _mni, _safe_get_data
-from .atlas import get_atlas
->>>>>>> 92d72b0f
 
 try:
     import sage.constants as C
@@ -66,17 +61,13 @@
     npy_dir = get_path(path=path, mask=mask, xai=xai,
                        top_k=top_k, load_top=load_top, root_dir=root_dir)
     saliency = np.load(file=npy_dir)
-<<<<<<< HEAD
-    return saliency, npy_dir
-=======
     return saliency
 
 
 def align(arr: np.ndarray) -> nib.nifti1.Nifti1Image:
-    _arr: np.ndarray = _safe_get_data(_mni(arr), ensure_finite=True)
-    arr_nifti = new_img_like(_mni(arr), _arr, C.MNI_AFFINE)
+    _arr: np.ndarray = utils._safe_get_data(utils._mni(arr), ensure_finite=True)
+    arr_nifti = new_img_like(utils._mni(arr), _arr, C.MNI_AFFINE)
     return arr_nifti
->>>>>>> 92d72b0f
 
 
 def resample_sal(arr: np.ndarray,
