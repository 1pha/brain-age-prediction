--- conflicted
+++ resolved
@@ -89,11 +89,7 @@
             xai = ca.LayerGradCam(forward_func=model.forward_func,
                                   layer=model.conv_layers()[target_layer_index])
         elif xai_method == "gbp":
-<<<<<<< HEAD
-            xai = GuidedBackprop(model=model.backbone)
-=======
             xai = ca.GuidedBackprop(model=forward_func)
->>>>>>> 92d72b0f
         elif xai_method == "ig":
             xai = ca.IntegratedGradients(forward_func=forward_func)
         elif xai_method == "lrp":
