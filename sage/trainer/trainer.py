import os
import random
import subprocess
from typing import Any
from pathlib import Path

import numpy as np
import hydra
import omegaconf
import pytorch_lightning as pl
import torch
from torch import nn
from torchmetrics import MetricCollection
import wandb

import sage
<<<<<<< HEAD
import sage.xai.nilearn_plots as nilp_
from .utils import finalize_inference, tune_logging_interval
=======
from sage.xai.nilearn_plots import plot_overlay, plot_glass_brain, plot_brain
from . import utils
>>>>>>> 92d72b0f
from .mask import load_mask


logger = sage.utils.get_logger(name=__name__)


class PLModule(pl.LightningModule):
    def __init__(self,
                 model: nn.Module,
                 train_loader: torch.utils.data.DataLoader,
                 valid_loader: torch.utils.data.DataLoader,
                 optimizer: omegaconf.DictConfig,
                 metrics: dict,
                 mask: Path | str | torch.Tensor = None,
                 mask_threshold: float = 0.1,
                 test_loader: torch.utils.data.DataLoader = None,
                 predict_loader: torch.utils.data.DataLoader = None,
                 log_train_metrics: bool = False,
                 augmentation: omegaconf.DictConfig = None,
                 scheduler: omegaconf.DictConfig = None,
                 load_model_ckpt: str = None,
                 load_from_checkpoint: str = None, # unused params but requires for instantiation
                 separate_lr: dict = None):
        super().__init__()
        self.model = model

        # Dataloaders
        self.train_dataloader = train_loader
        self.valid_dataloader = valid_loader
        self.test_dataloader = test_loader
        self.predict_dataloader = predict_loader
        # num_training_steps for linear warmup scheduler from transformers
        # Fix n_epochs to 100
        num_training_steps = round(len(train_loader) * 100)

        # Optimizers
        self.opt_config = self._configure_optimizer(optimizer=optimizer,
                                                    scheduler=scheduler,
                                                    separate_lr=separate_lr,
                                                    num_training_steps=num_training_steps)

        # Metrics Configuration: iterate through dict: {_target_: ...}
        metrics = MetricCollection(metrics=[
            hydra.utils.instantiate(metrics[m]) for m in metrics.keys() if "_target_" in metrics[m]
        ])
        self.train_metric = metrics.clone(prefix="train_")
        self.valid_metric = metrics.clone(prefix="valid_")

        if load_model_ckpt:
            logger.info("Load checkpoint from %s", load_model_ckpt)
            self.model.load_from_checkpoint(load_model_ckpt)

        self.log_train_metrics = log_train_metrics
        self.training_step_outputs = []
        self.validation_step_outputs = []

        self.aug_config = augmentation
        self.mask = mask
        self.mask_threshold = mask_threshold
        
    def setup(self, stage):
        mask = load_mask(mask_path=self.mask,
                         mask_threshold=self.mask_threshold)
        self.no_augment = sage.data.no_augment(mask=mask)
        self.augmentor = hydra.utils.instantiate(self.aug_config, mask=mask)
        self.log_brain(return_path=False)
        
    def log_brain(self, return_path: bool = False, augment: bool = True):
        """ Logs sample brain to check how augmentation is applied. """
        ds = self.train_dataloader.dataset
        idx: int = random.randint(a=0, b=len(ds))
        brain: torch.Tensor = ds[idx]["brain"]
        brain = self.augmentor(brain[None, ...]) if augment else self.no_augment(brain[None, ...])
        
        tmp = "tmp.png"
        nilp_.plot_brain(brain, save=tmp)
        try:
            wandb.log({"sample": wandb.Image(tmp)})
        except:
            logger.info("Not using wandb. Skip logging brain")
        
        if return_path:
            return tmp
        else:
            subprocess.run(args=["rm", tmp])

    def _configure_optimizer(self,
                             optimizer: omegaconf.DictConfig,
                             scheduler: omegaconf.DictConfig,
                             num_training_steps: int,
                             separate_lr: omegaconf.DictConfig = None):
        use_sch: bool = scheduler.scheduler is not False
        if separate_lr is not None:
            _opt_groups = []
            for _submodel, _lr in separate_lr.items():
                submodel = getattr(self.model, _submodel, None)
                if submodel is None:
                    logger.warn("separate_lr was given but submodel was not found: %s", _submodel)
                    opt_config = self._configure_optimizer(optimizer=optimizer,
                                                      scheduler=scheduler)
                    break
                _opt_groups.append(
                    {"params": submodel.parameters(), "lr": _lr}
                )
            _opt = sage.utils.parse_hydra(config=optimizer, params=_opt_groups)
            if use_sch:
                _sch = self.configure_scheduler(
                        optimizer=_opt,
                        scheduler=scheduler,
                        num_training_steps=num_training_steps
                       ) if use_sch else None
                opt_config = {"optimizer": _opt, "lr_scheduler": dict(**_sch)}
            else:
                opt_config = {"optimizer": _opt}
        else:
            opt = hydra.utils.instantiate(optimizer, params=self.model.parameters())
            sch = self.configure_scheduler(
                    optimizer=opt,
                    scheduler=scheduler,
                    num_training_steps=num_training_steps
                    ) if use_sch else None
            opt_config = {
                "optimizer": opt, "lr_scheduler": dict(**sch)
            } if use_sch else opt
        return opt_config

    def configure_scheduler(self,
                            optimizer: torch.optim.Optimizer,
                            scheduler: omegaconf.DictConfig,
                            num_training_steps: int = None):
        """ Do NOT feed `num_training_steps` if not required. """
        struct = {"optimizer": optimizer}
        if "total_steps" in scheduler["scheduler"]:
            struct["total_steps"] = num_training_steps
        try:
            sch = hydra.utils.instantiate(scheduler, scheduler=struct)
        except Exception as e:
            try:
                if num_training_steps:
                    struct.update({"num_training_steps": num_training_steps})
                sch = hydra.utils.instantiate(scheduler, scheduler=struct)
            except Exception as e:
                logger.exception(e)
                raise
        return sch

    def configure_optimizers(self) -> torch.optim.Optimizer | dict:
        return self.opt_config

    def forward(self, batch, mode: str = "train"):
        try:
            """ model should return dict of
            {
                loss:
                cls_pred:
                cls_target:
            }
            """
            augmentor = self.augmentor if mode == "train" else self.no_augment
            batch["brain"] = augmentor(batch["brain"])
            batch["age"] = batch["age"].float()
            result: dict = self.model(**batch)
            return result
        except RuntimeError as e:
            # For CUDA Device-side asserted error
            logger.warn("Given batch %s", batch)
            logger.exception(e)
            breakpoint()
            raise e
        
    def log_result(self, output: dict, unit: str = "step"):
        output = {f"{unit}/{k}": float(v) for k, v in output.items()}
        self.log_dict(dictionary=output,
                      on_step=unit == "step",
                      on_epoch=unit == "epoch")

    def training_step(self, batch, batch_idx, optimizer_idx=None):
        result: dict = self.forward(batch, mode="train")
        self.log(name="train_loss", value=result["loss"], prog_bar=True)
        
        if self.log_train_metrics:
            output: dict = self.train_metric(result["pred"], result["target"])
            self.log_result(output, unit="step")
            
            self.training_step_outputs.append(result)
        
        # Since `ModelCheckpoint` cannot track learning rate automatically,
        # We log learning rate explicitly and monitor this
        lr = self.lr_schedulers().get_lr()[0]
        self.log(name="_lr", value=lr, on_step=True)
        return result["loss"]

    def on_train_epoch_end(self):
        if self.log_train_metrics:
            output: dict = self.train_metric.compute()
            self.log_result(output, unit="epoch")
            self.training_step_outputs.clear()

    def validation_step(self, batch, batch_idx):
        result: dict = self.forward(batch, mode="valid")
        self.log(name="valid_loss", value=result["loss"], prog_bar=True)
        
        output: dict = self.valid_metric(result["pred"], result["target"])
        self.log_result(output, unit="step")
        
        self.validation_step_outputs.append(result)

    def on_validation_epoch_end(self):
        output: dict = self.valid_metric.compute()
        self.log_result(output, unit="epoch")
        self.validation_step_outputs.clear()
    
    def predict_step(self, batch: Any, batch_idx: int, dataloader_idx: int = 0) -> Any:
        result: dict = self.forward(batch, mode="test")
        return result

    def test_step(self, batch: Any, batch_idx: int, dataloader_idx: int = 0) -> Any:
        result: dict = self.forward(batch, mode="test")
        return 


def setup_trainer(config: omegaconf.DictConfig) -> pl.LightningModule:
    logger.info("Start Setting up")
    sage.utils.seed_everything(config.misc.seed)

    logger.info("Start instantiating dataloaders")
    dataloaders = sage.data.get_dataloaders(ds_cfg=config.dataset,
                                            dl_cfg=config.dataloader,
                                            modes=config.misc.modes)

    logger.info("Start intantiating Models & Optimizers")
    model = hydra.utils.instantiate(config.model)

    logger.info("Start instantiating Pytorch-Lightning Trainer")
    if config.module.get("load_from_checkpoint"):
        ckpt = config.module["load_from_checkpoint"]
        module = PLModule.load_from_checkpoint(ckpt,
                                               model=model,
                                               optimizer=config.optim,
                                               metrics=config.metrics,
                                               scheduler=config.scheduler,
                                               train_loader=dataloaders["train"],
                                               valid_loader=dataloaders["valid"],
                                               test_loader=dataloaders["test"],
                                               predict_loader=dataloaders["test"],
                                               **config.module)
    else:
        module = hydra.utils.instantiate(config.module,
                                         model=model,
                                         optimizer=config.optim,
                                         metrics=config.metrics,
                                         scheduler=config.scheduler,
                                         train_loader=dataloaders["train"],
                                         valid_loader=dataloaders["valid"],
                                         test_loader=dataloaders["test"],
                                         predict_loader=dataloaders["test"])
    return module, dataloaders


def tune(config: omegaconf.DictConfig) -> omegaconf.DictConfig:
    batch_size = config.dataloader.batch_size
    logging_interval = config.trainer.log_every_n_steps
    lr_frequency = config.scheduler.frequency
    
    # Tune logging interval
    config.trainer.log_every_n_steps = utils.tune_logging_interval(logging_interval=logging_interval,
                                                             batch_size=batch_size)
    return config


def train(config: omegaconf.DictConfig) -> None:
    config: omegaconf.DictConfig = tune(config)
    _logger = hydra.utils.instantiate(config.logger)
    module, dataloaders = setup_trainer(config)

    # Logger Setup
    _logger.watch(module)
    config_update: bool = "version" in config.logger or config.trainer.devices > 1
    if config_update:
        # Skip config update when using resume checkpoint
        pass
    else:
        # Hard-code config uploading
        wandb.config.update(
            omegaconf.OmegaConf.to_container(config, resolve=True, throw_on_missing=True)
        )

    # Callbacks
    callbacks: dict = hydra.utils.instantiate(config.callbacks)
    trainer: pl.Trainer = hydra.utils.instantiate(config.trainer, logger=_logger,
                                                  callbacks=list(callbacks.values()))
    trainer.fit(model=module,
                train_dataloaders=dataloaders["train"],
                val_dataloaders=dataloaders["valid"])
    if dataloaders["test"]:
        logger.info("Test dataset given. Start inference on %s", len(dataloaders["test"].dataset))
        prediction = trainer.predict(ckpt_path="best", dataloaders=dataloaders["test"])
        utils.finalize_inference(prediction=prediction, name=config.logger.name,
                           root_dir=Path(config.callbacks.checkpoint.dirpath))
    if config_update:
        wandb.config.update(omegaconf.OmegaConf.to_container(config, resolve=True, throw_on_missing=True))


def inference(config: omegaconf.DictConfig,
              root_dir: Path = None) -> None:
    if root_dir is None:
        root_dir = Path(config.callbacks.checkpoint.dirpath)
        
    module, dataloaders = setup_trainer(config)
    module.setup(stage=None)
    brain = module.log_brain(return_path=True, augment=False)

    trainer: pl.Trainer = hydra.utils.instantiate(config.trainer)
    logger.info("Start prediction")
    prediction = trainer.predict(model=module, dataloaders=dataloaders["test"])

    task = config.module._target_
    # Infer Metrics
    if task == "sage.trainer.PLModule":
        utils.finalize_inference(prediction=prediction,
                           name=config.logger.name,
                           root_dir=root_dir)

    elif task == "sage.xai.trainer.XPLModule":
        attr: np.ndarray = module.attr
        top_attr: np.ndarray = module.top_attr
        top_k: float = module.top_k_percentile
        
        postfix = module.xai_method + f"k{top_k:.2f}"
        root_dir = root_dir / postfix
        subprocess.run(["mv", brain, f"{root_dir}/sample.png"])
        os.makedirs(name=root_dir, exist_ok=True)

        logger.info("Start saving here %s", root_dir)

        # Save attrs
        np.save(file=root_dir / "attrs.npy", arr=attr)
        np.save(file=root_dir / "top_attr.npy", arr=top_attr)

        # Save plots
<<<<<<< HEAD
        nilp_.plot_glass_brain(arr=attr, save=root_dir / "attr_glass.png", colorbar=True)
        nilp_.plot_overlay(arr=attr, save=root_dir / "attr_anat.png")
        
        nilp_.plot_glass_brain(arr=top_attr, save=root_dir / "top_glass.png", colorbar=True)
        nilp_.plot_overlay(arr=top_attr, save=root_dir / "top_anat.png")
=======
        plot_glass_brain(arr=attr, save=root_dir / "attr_glass.png")
        plot_overlay(arr=attr, save=root_dir / "attr_anat.png", display_mode="mosaic")
        
        plot_glass_brain(arr=top_attr, save=root_dir / "top_glass.png")
        plot_overlay(arr=top_attr, save=root_dir / "top_anat.png", display_mode="mosaic")
>>>>>>> 92d72b0f
<|MERGE_RESOLUTION|>--- conflicted
+++ resolved
@@ -14,13 +14,8 @@
 import wandb
 
 import sage
-<<<<<<< HEAD
 import sage.xai.nilearn_plots as nilp_
-from .utils import finalize_inference, tune_logging_interval
-=======
-from sage.xai.nilearn_plots import plot_overlay, plot_glass_brain, plot_brain
 from . import utils
->>>>>>> 92d72b0f
 from .mask import load_mask
 
 
@@ -361,16 +356,8 @@
         np.save(file=root_dir / "top_attr.npy", arr=top_attr)
 
         # Save plots
-<<<<<<< HEAD
         nilp_.plot_glass_brain(arr=attr, save=root_dir / "attr_glass.png", colorbar=True)
-        nilp_.plot_overlay(arr=attr, save=root_dir / "attr_anat.png")
+        nilp_.plot_overlay(arr=attr, save=root_dir / "attr_anat.png", display_mode="mosaic")
         
         nilp_.plot_glass_brain(arr=top_attr, save=root_dir / "top_glass.png", colorbar=True)
-        nilp_.plot_overlay(arr=top_attr, save=root_dir / "top_anat.png")
-=======
-        plot_glass_brain(arr=attr, save=root_dir / "attr_glass.png")
-        plot_overlay(arr=attr, save=root_dir / "attr_anat.png", display_mode="mosaic")
-        
-        plot_glass_brain(arr=top_attr, save=root_dir / "top_glass.png")
-        plot_overlay(arr=top_attr, save=root_dir / "top_anat.png", display_mode="mosaic")
->>>>>>> 92d72b0f
+        nilp_.plot_overlay(arr=top_attr, save=root_dir / "top_anat.png", display_mode="mosaic")